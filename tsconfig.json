{
  "compilerOptions": {
<<<<<<< HEAD
    "target": "es2015",
    "lib": ["dom", "dom.iterable", "esnext"],
=======
    "lib": [
      "dom",
      "dom.iterable",
      "esnext"
    ],
>>>>>>> 581c08e9
    "allowJs": true,
    "skipLibCheck": true,
    "strict": true,
    "noEmit": true,
    "esModuleInterop": true,
    "module": "esnext",
    "moduleResolution": "bundler",
    "resolveJsonModule": true,
    "isolatedModules": true,
    "jsx": "preserve",
    "incremental": true,
    "baseUrl": ".",
    "paths": {
      "@/*": [
        "./*"
      ],
      "@/app/*": [
        "./app/*"
      ]
    },
    "plugins": [
      {
        "name": "next"
      }
    ],
    "target": "ES2017"
  },
  "include": [
    "next-env.d.ts",
    "**/*.ts",
    "**/*.tsx",
    ".next/types/**/*.ts",
    "types/**/*.d.ts",
    "pages/**/*",
    "components/**/*"
  ],
  "exclude": [
    "node_modules"
  ]
}<|MERGE_RESOLUTION|>--- conflicted
+++ resolved
@@ -1,15 +1,10 @@
 {
   "compilerOptions": {
-<<<<<<< HEAD
-    "target": "es2015",
-    "lib": ["dom", "dom.iterable", "esnext"],
-=======
     "lib": [
       "dom",
       "dom.iterable",
       "esnext"
     ],
->>>>>>> 581c08e9
     "allowJs": true,
     "skipLibCheck": true,
     "strict": true,
