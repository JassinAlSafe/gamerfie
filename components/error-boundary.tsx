--- conflicted
+++ resolved
@@ -23,13 +23,8 @@
     return { hasError: true, error };
   }
 
-<<<<<<< HEAD
-  componentDidCatch(error: Error, _errorInfo: React.ErrorInfo) {
-    console.error("Error:", error);
-=======
   componentDidCatch(error: Error, errorInfo: React.ErrorInfo) {
     console.error("Error caught by boundary:", error, errorInfo);
->>>>>>> 20e55302
   }
 
   render() {
