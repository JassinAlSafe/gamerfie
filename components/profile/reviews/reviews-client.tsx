"use client";

import { useEffect, useMemo, useState } from "react";
import { useJournalStore, type JournalEntry } from "@/stores/useJournalStore";
import { Button } from "@/components/ui/button";
import { PlusIcon, EditIcon, Trash2Icon } from "lucide-react";
import { NewEntryModal } from "@/components/journal/NewEntryModal";
import Image from "next/image";
import { getCoverImageUrl } from "@/utils/image-utils";
import { EditEntryModal } from "@/components/journal/EditEntryModal";
import { DeleteEntryDialog } from "@/components/journal/DeleteEntryDialog";
<<<<<<< HEAD
import { EditIcon, Trash2Icon } from "lucide-react";
import { Progress } from "@/components/ui/progress";
import { useGameProgressStore } from "@/stores/useGameProgressStore";
=======
import { LoadingSpinner } from "@/components/loadingSpinner";
>>>>>>> 581c08e9

export default function ReviewsClient() {
  const [isNewEntryModalOpen, setIsNewEntryModalOpen] = useState(false);
  const [editingEntry, setEditingEntry] = useState<JournalEntry | null>(null);
  const [deletingEntry, setDeletingEntry] = useState<JournalEntry | null>(null);
  const { entries, fetchEntries, deleteEntry } = useJournalStore();
<<<<<<< HEAD
  const { fetchGameProgress } = useGameProgressStore();
=======
  const [isLoading, setIsLoading] = useState(true);
>>>>>>> 581c08e9

  useEffect(() => {
    const loadEntries = async () => {
      setIsLoading(true);
      await fetchEntries();
      setIsLoading(false);
    };
    loadEntries();
  }, [fetchEntries]);

  const reviews = useMemo(() => {
    return entries
      .filter((entry) => entry.type === "review")
      .sort((a, b) => new Date(b.date).getTime() - new Date(a.date).getTime());
  }, [entries]);

  const handleDelete = async () => {
    if (deletingEntry) {
      await deleteEntry(deletingEntry.id);
      setDeletingEntry(null);
    }
  };

  if (isLoading) {
    return (
      <div className="flex justify-center items-center py-12">
        <LoadingSpinner />
      </div>
    );
  }

  return (
    <div className="space-y-8">
      <div className="flex justify-end">
        <Button onClick={() => setIsNewEntryModalOpen(true)}>
          <PlusIcon className="w-4 h-4 mr-2" />
          New Review
        </Button>
      </div>

      <div className="grid gap-6 sm:grid-cols-2 lg:grid-cols-3">
        {reviews.map((review) => (
          <div
            key={review.id}
            className="group relative bg-gray-800/50 rounded-lg overflow-hidden"
          >
            {/* Game Cover Background */}
            {review.game?.cover_url && (
              <div className="absolute inset-0 opacity-10">
                <Image
                  src={getCoverImageUrl(review.game.cover_url)}
                  alt=""
                  fill
                  className="object-cover"
                  sizes="(max-width: 640px) 100vw, (max-width: 1024px) 50vw, 33vw"
                  quality={10}
                />
              </div>
            )}

            <div className="relative p-4 space-y-4">
              {/* Game Info */}
              {review.game && (
                <div className="flex gap-4">
                  <div className="relative w-20 h-28 rounded-lg overflow-hidden flex-shrink-0 border border-white/10">
                    <Image
                      src={
                        review.game.cover_url
                          ? getCoverImageUrl(review.game.cover_url)
                          : "/images/placeholders/game-cover.jpg"
                      }
                      alt={`Cover for ${review.game.name}`}
                      fill
                      className="object-cover"
                      sizes="80px"
                      quality={90}
                    />
                  </div>
                  <div className="flex-1 min-w-0">
                    <h3 className="font-medium text-lg text-white line-clamp-2">
                      {review.game.name}
                    </h3>
                    <div className="flex flex-col gap-2 mt-2">
                      {/* Rating Bars */}
                      <div className="flex items-center gap-2">
                        <div className="flex gap-1">
                          {[...Array(10)].map((_, i) => (
                            <div
                              key={i}
                              className={`w-1 h-4 rounded-sm ${
                                i < (review.rating || 0)
                                  ? "bg-purple-500"
                                  : "bg-gray-700"
                              }`}
                            />
                          ))}
                        </div>
                        <span className="text-sm font-medium text-white">
                          {review.rating}/10
                        </span>
                      </div>
                      {/* Progress Bar */}
                      {review.progress !== undefined &&
                        review.progress !== null && (
                          <div className="space-y-1">
                            <div className="flex justify-between text-xs text-gray-400">
                              <span>Progress</span>
                              <span>{review.progress}%</span>
                            </div>
                            <Progress
                              value={review.progress}
                              variant={
                                review.progress >= 100
                                  ? "green"
                                  : review.progress >= 50
                                  ? "yellow"
                                  : "blue"
                              }
                            />
                          </div>
                        )}
                    </div>
                  </div>
                </div>
              )}

              {/* Review Content */}
              <p className="text-sm text-gray-300 line-clamp-3">
                {review.content}
              </p>

              {/* Actions */}
              <div className="flex items-center justify-between mt-4">
                <time className="text-sm text-gray-400">
                  {new Date(review.date).toLocaleDateString()}
                </time>
                <div className="flex gap-2">
                  <Button
                    variant="ghost"
                    size="icon"
                    onClick={() => setEditingEntry(review)}
                    className="h-8 w-8 text-gray-400 hover:text-white"
                  >
                    <EditIcon className="h-4 w-4" />
                  </Button>
                  <Button
                    variant="ghost"
                    size="icon"
                    onClick={() => setDeletingEntry(review)}
                    className="h-8 w-8 text-gray-400 hover:text-red-400"
                  >
                    <Trash2Icon className="h-4 w-4" />
                  </Button>
                </div>
              </div>
            </div>
          </div>
        ))}
      </div>

      <NewEntryModal
        isOpen={isNewEntryModalOpen}
        onClose={() => setIsNewEntryModalOpen(false)}
        type="review"
      />

      {editingEntry && (
        <EditEntryModal
          isOpen={true}
          onClose={() => setEditingEntry(null)}
          entry={editingEntry}
        />
      )}

      <DeleteEntryDialog
        isOpen={!!deletingEntry}
        onClose={() => setDeletingEntry(null)}
        onConfirm={handleDelete}
      />

      {reviews.length === 0 && (
        <div className="text-center py-12">
          <p className="text-gray-400">No reviews yet. Start by adding one!</p>
        </div>
      )}
    </div>
  );
}<|MERGE_RESOLUTION|>--- conflicted
+++ resolved
@@ -9,24 +9,17 @@
 import { getCoverImageUrl } from "@/utils/image-utils";
 import { EditEntryModal } from "@/components/journal/EditEntryModal";
 import { DeleteEntryDialog } from "@/components/journal/DeleteEntryDialog";
-<<<<<<< HEAD
-import { EditIcon, Trash2Icon } from "lucide-react";
 import { Progress } from "@/components/ui/progress";
 import { useGameProgressStore } from "@/stores/useGameProgressStore";
-=======
 import { LoadingSpinner } from "@/components/loadingSpinner";
->>>>>>> 581c08e9
 
 export default function ReviewsClient() {
   const [isNewEntryModalOpen, setIsNewEntryModalOpen] = useState(false);
   const [editingEntry, setEditingEntry] = useState<JournalEntry | null>(null);
   const [deletingEntry, setDeletingEntry] = useState<JournalEntry | null>(null);
   const { entries, fetchEntries, deleteEntry } = useJournalStore();
-<<<<<<< HEAD
   const { fetchGameProgress } = useGameProgressStore();
-=======
   const [isLoading, setIsLoading] = useState(true);
->>>>>>> 581c08e9
 
   useEffect(() => {
     const loadEntries = async () => {
