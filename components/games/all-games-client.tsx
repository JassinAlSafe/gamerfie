--- conflicted
+++ resolved
@@ -3,11 +3,8 @@
 import { useEffect, useRef, useMemo, useCallback } from "react";
 import { useQuery } from "@tanstack/react-query";
 import { useGamesStore } from "@/stores/useGamesStore";
-<<<<<<< HEAD
-=======
 import type { CategoryOption, SortOption } from "@/stores/useGamesStore";
 import { useSearchStore } from "@/stores/useSearchStore";
->>>>>>> 581c08e9
 import { useDebounce } from "@/hooks/useDebounce";
 import { GamesHeader } from "./sections/games-header";
 import { GamesGrid } from "./sections/games-grid";
