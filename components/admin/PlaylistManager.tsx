"use client";

import { useState, useCallback, useEffect } from "react";
import { useForm } from "react-hook-form";
import { Plus, Search, X, GripVertical } from "lucide-react";
import type { DropResult } from "react-beautiful-dnd";
import { DragDropContext, Droppable, Draggable } from "react-beautiful-dnd";
import { useDebounce } from "@/hooks/useDebounce";
import { RAWGService } from "@/services/rawgService";
import { PlaylistService } from "@/services/playlistService";
import { createClientComponentClient } from "@supabase/auth-helpers-nextjs";
import { Game } from "@/types/game";
import { CreatePlaylistInput, Playlist, PlaylistType } from "@/types/playlist";
import { Button } from "@/components/ui/button";
import { Input } from "@/components/ui/input";
import { Textarea } from "@/components/ui/textarea";
import { useAdmin } from "@/hooks/useAdmin";
import {
  Select,
  SelectContent,
  SelectItem,
  SelectTrigger,
  SelectValue,
} from "@/components/ui/select";
import { toast } from "sonner";

const playlistTypes: { value: PlaylistType; label: string }[] = [
  { value: "featured", label: "Featured" },
  { value: "collection", label: "Collection" },
  { value: "event", label: "Event" },
  { value: "genre", label: "Genre" },
  { value: "custom", label: "Custom" },
];

export function PlaylistManager() {
  const { isAdmin, loading: adminLoading } = useAdmin();
  const supabase = createClientComponentClient();
  const [userId, setUserId] = useState<string | null>(null);
  const [searchQuery, setSearchQuery] = useState("");
  const [searchResults, setSearchResults] = useState<Game[]>([]);
  const [selectedGames, setSelectedGames] = useState<Game[]>([]);
  const [isSearching, setIsSearching] = useState(false);
  const debouncedSearch = useDebounce(searchQuery, 500);

  const {
    register,
    handleSubmit,
    reset,
    formState: { errors },
  } = useForm<CreatePlaylistInput>();

  useEffect(() => {
    const getUser = async () => {
      const {
        data: { user },
      } = await supabase.auth.getUser();
      if (user) {
        setUserId(user.id);
      }
    };
    getUser();
  }, [supabase]);

  useEffect(() => {
    const searchGames = async () => {
      if (!debouncedSearch.trim()) {
        setSearchResults([]);
        return;
      }

      setIsSearching(true);
      try {
        const result = await RAWGService.searchGames(debouncedSearch);
        setSearchResults(result.games);
      } catch (error) {
        toast.error("Failed to search games");
      } finally {
        setIsSearching(false);
      }
    };

    searchGames();
  }, [debouncedSearch]);

  const handleAddGame = (game: Game) => {
    if (!selectedGames.find((g) => g.id === game.id)) {
      setSelectedGames((prev) => [...prev, game]);
    }
  };

  const handleRemoveGame = (gameId: string) => {
    setSelectedGames((prev) => prev.filter((g) => g.id !== gameId));
  };

  const onDragEnd = (result: DropResult) => {
    if (!result.destination) return;

    const items = Array.from(selectedGames);
    const [reorderedItem] = items.splice(result.source.index, 1);
    items.splice(result.destination.index, 0, reorderedItem);

    setSelectedGames(items);
  };

<<<<<<< HEAD
  const onSubmit = async (data: CreatePlaylistInput) => {
    try {
      // Convert dates and handle optional endDate
      const playlistData = {
        title: data.title,
        description: data.description,
        start_date: data.startDate ? new Date(data.startDate) : null,
        // Only include end_date if column exists and value is provided
        ...(data.endDate && { end_date: new Date(data.endDate) }),
        games: selectedGames,
      };

      await PlaylistService.createPlaylist(playlistData);
=======
  if (adminLoading) {
    return (
      <div className="flex items-center justify-center h-[400px]">
        <div className="text-white/60">Loading...</div>
      </div>
    );
  }

  if (!isAdmin) {
    return (
      <div className="flex items-center justify-center h-[400px]">
        <div className="text-white/60">Unauthorized: Admin access required</div>
      </div>
    );
  }

  const onSubmit = async (data: CreatePlaylistInput) => {
    try {
      await PlaylistService.createPlaylist({
        ...data,
        gameIds: selectedGames.map((game) => game.id),
      });
>>>>>>> 4b199fbb

      toast.success("Playlist created successfully");
      reset();
      setSelectedGames([]);
    } catch (error) {
      console.error("Error creating playlist:", error);
      toast.error(
        error instanceof Error ? error.message : "Failed to create playlist"
      );
    }
  };

  return (
    <div className="space-y-8">
      <div className="grid grid-cols-2 gap-8">
        {/* Playlist Form */}
        <form onSubmit={handleSubmit(onSubmit)} className="space-y-4">
          <Input
            placeholder="Playlist Title"
            className="bg-white/10 border-white/20 text-white placeholder:text-white/60"
            {...register("title", { required: true })}
          />
          {errors.title && (
            <span className="text-red-400">Title is required</span>
          )}

          <Textarea
            placeholder="Description"
            className="bg-white/10 border-white/20 text-white placeholder:text-white/60"
            {...register("description", { required: true })}
          />
          {errors.description && (
            <span className="text-red-400">Description is required</span>
          )}

          <Select
            onValueChange={(value) =>
              register("type").onChange({ target: { value } })
            }
          >
            <SelectTrigger className="bg-white/10 border-white/20 text-white">
              <SelectValue placeholder="Select Type" />
            </SelectTrigger>
            <SelectContent className="bg-gray-900 border-white/20 text-white">
              {playlistTypes.map((type) => (
                <SelectItem
                  key={type.value}
                  value={type.value}
                  className="focus:bg-white/10 focus:text-white"
                >
                  {type.label}
                </SelectItem>
              ))}
            </SelectContent>
          </Select>

          <div className="flex items-center gap-2">
            <Input
              type="date"
              className="bg-white/10 border-white/20 text-white"
              {...register("startDate")}
              placeholder="Start Date"
            />
            <Input
              type="date"
              className="bg-white/10 border-white/20 text-white"
              {...register("endDate")}
              placeholder="End Date"
            />
          </div>

          <Button
            type="submit"
            className="w-full bg-purple-600 hover:bg-purple-700"
          >
            Create Playlist
          </Button>
        </form>

        {/* Game Search */}
        <div className="space-y-4">
          <div className="relative">
            <Search className="absolute left-3 top-1/2 transform -translate-y-1/2 text-white/60" />
            <Input
              className="pl-10 bg-white/10 border-white/20 text-white placeholder:text-white/60"
              placeholder="Search games..."
              value={searchQuery}
              onChange={(e) => setSearchQuery(e.target.value)}
            />
          </div>

          <div className="h-[300px] overflow-y-auto space-y-2 bg-gray-900/50 p-4 rounded-lg border border-white/10">
            {isSearching ? (
              <div className="text-center py-4 text-white/60">Searching...</div>
            ) : searchResults.length > 0 ? (
              searchResults.map((game) => (
                <div
                  key={game.id}
                  className="flex items-center justify-between p-2 bg-white/5 hover:bg-white/10 rounded-lg border border-white/10"
                >
                  <div className="flex items-center gap-2">
                    {game.coverImage && (
                      <img
                        src={game.coverImage}
                        alt={game.title}
                        className="w-10 h-10 object-cover rounded"
                      />
                    )}
                    <span className="text-white">{game.title}</span>
                  </div>
                  <Button
                    size="sm"
                    variant="ghost"
                    onClick={() => handleAddGame(game)}
                    className="text-white hover:bg-white/10"
                  >
                    <Plus className="w-4 h-4" />
                  </Button>
                </div>
              ))
            ) : (
              <div className="text-center py-4 text-white/60">
                {debouncedSearch.trim()
                  ? "No results found"
                  : "Start typing to search games"}
              </div>
            )}
          </div>
        </div>
      </div>

      {/* Selected Games */}
      <div className="bg-gray-900/50 p-4 rounded-lg border border-white/10">
        <h3 className="text-lg font-semibold mb-4 text-white">
          Selected Games
        </h3>
        <DragDropContext onDragEnd={onDragEnd}>
          <Droppable droppableId="games">
            {(provided) => (
              <div
                {...provided.droppableProps}
                ref={provided.innerRef}
                className="space-y-2"
              >
                {selectedGames.map((game, index) => (
                  <Draggable key={game.id} draggableId={game.id} index={index}>
                    {(provided) => (
                      <div
                        ref={provided.innerRef}
                        {...provided.draggableProps}
                        className="flex items-center justify-between p-2 bg-white/5 hover:bg-white/10 rounded-lg border border-white/10"
                      >
                        <div className="flex items-center gap-2">
                          <div {...provided.dragHandleProps}>
                            <GripVertical className="w-4 h-4 text-white/60" />
                          </div>
                          {game.coverImage && (
                            <img
                              src={game.coverImage}
                              alt={game.title}
                              className="w-10 h-10 object-cover rounded"
                            />
                          )}
                          <span className="text-white">{game.title}</span>
                        </div>
                        <Button
                          size="sm"
                          variant="ghost"
                          onClick={() => handleRemoveGame(game.id)}
                          className="text-white hover:bg-white/10"
                        >
                          <X className="w-4 h-4" />
                        </Button>
                      </div>
                    )}
                  </Draggable>
                ))}
                {provided.placeholder}
              </div>
            )}
          </Droppable>
        </DragDropContext>
      </div>
    </div>
  );
}<|MERGE_RESOLUTION|>--- conflicted
+++ resolved
@@ -102,7 +102,6 @@
     setSelectedGames(items);
   };
 
-<<<<<<< HEAD
   const onSubmit = async (data: CreatePlaylistInput) => {
     try {
       // Convert dates and handle optional endDate
@@ -116,7 +115,6 @@
       };
 
       await PlaylistService.createPlaylist(playlistData);
-=======
   if (adminLoading) {
     return (
       <div className="flex items-center justify-center h-[400px]">
@@ -139,7 +137,6 @@
         ...data,
         gameIds: selectedGames.map((game) => game.id),
       });
->>>>>>> 4b199fbb
 
       toast.success("Playlist created successfully");
       reset();
