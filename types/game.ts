--- conflicted
+++ resolved
@@ -156,17 +156,11 @@
   category?: string;
   timeRange?: string;
   search?: string;
-<<<<<<< HEAD
-  limit?: number;
-  page?: number;
-  sortBy?: string;
-=======
   sortBy?: SortOption;
   releaseYear?: {
     start: number;
     end: number;
   };
->>>>>>> 581c08e9
 }
 
 export interface GamePageProps {
