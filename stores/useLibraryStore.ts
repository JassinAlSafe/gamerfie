--- conflicted
+++ resolved
@@ -1,12 +1,10 @@
 import { create } from 'zustand'
 import { createClientComponentClient } from '@supabase/auth-helpers-nextjs'
 import { Database } from '@/types/supabase'
-<<<<<<< HEAD
 import { Game, GameStatus, Platform, Genre, GameProgress } from '@/types/game'
 import { getCoverImageUrl } from "@/utils/image-utils";
-=======
-import { Game, GamePlatform } from '@/types/game'
->>>>>>> 641077ad
+
+
 
 interface LibraryState {
   games: Game[];
@@ -175,18 +173,9 @@
 
       if (userGameError) throw userGameError;
 
-<<<<<<< HEAD
       // Refresh the library after adding a new game
       await get().fetchUserLibrary(session.user.id);
-=======
-      // Update local state with the processed game data
-      const processedGame = {
-        ...gameResult,
-        title: gameResult.name,
-        platform: 'PC' as GamePlatform,
-        cover: coverUrl ? { url: coverUrl } : null,
-      } as Game;
->>>>>>> 641077ad
+
 
       const newGame: Game & GameProgress = {
         id: game.id,
@@ -235,36 +224,10 @@
 
       if (error) throw error;
 
-<<<<<<< HEAD
       // Update local state after removal
       set(state => ({
         games: state.games.filter(game => game.id !== gameId)
-=======
-      // Transform the data to match the Game interface
-      const transformedData = data.map(item => ({
-        id: item.game.id,
-        title: item.game.name,
-        name: item.game.name,
-        cover_url: item.game.cover_url,
-        cover: item.game.cover_url ? { url: item.game.cover_url } : null,
-        rating: item.game.rating,
-        first_release_date: item.game.first_release_date,
-        platform: 'PC' as GamePlatform,
-        platforms: typeof item.game.platforms === 'string' 
-          ? JSON.parse(item.game.platforms) 
-          : item.game.platforms,
-        genres: typeof item.game.genres === 'string' 
-          ? JSON.parse(item.game.genres) 
-          : item.game.genres,
-        summary: item.game.summary,
-        status: item.status,
-        playtime: item.play_time || 0,
-        lastPlayed: item.last_played_at,
-        achievements: item.achievements ? {
-          total: item.achievements.total || 0,
-          completed: item.achievements.completed || 0
-        } : undefined
->>>>>>> 641077ad
+
       }));
     } catch (error) {
       console.error('Error removing game from library:', error);
