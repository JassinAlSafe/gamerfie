<<<<<<< HEAD
'use client';

import { create } from 'zustand';
import { createClientComponentClient } from '@supabase/auth-helpers-nextjs';
import { createActivity } from '@/lib/activity';


interface Game {
  id: string;
  name: string;
  cover_url: string;
=======
import { create } from 'zustand'
import { createClientComponentClient } from '@supabase/auth-helpers-nextjs'
import { useFriendsStore } from './useFriendsStore'
import { ActivityType } from '@/types/activity'
import toast from 'react-hot-toast'

export type JournalEntryType = 'progress' | 'review' | 'daily' | 'list' | 'note' | 'achievement'

export interface JournalEntry {
  id: string
  type: JournalEntryType
  date: string
  title: string
  content: string
  game?: {
    id: string
    name: string
    cover_url?: string
  }
  progress?: number
  hoursPlayed?: number
  rating?: number
  createdAt: string
  updatedAt: string
>>>>>>> 581c08e9
}

interface JournalEntry {
  id: string;
  type: 'progress' | 'review' | 'daily' | 'list';
  title?: string;
  content?: string;
  date: string;
  created_at: string;
  updated_at: string;
  game?: Game;
  progress?: number;
  rating?: number;
  hours_played?: number;
}

interface JournalStore {
  entries: JournalEntry[];
  currentEntry: JournalEntry | null;
  isLoading: boolean;
  error: string | null;
  createEntry: (type: JournalEntry['type'], data: Partial<JournalEntry>) => Promise<JournalEntry>;
  updateEntry: (entryId: string, data: Partial<JournalEntry>) => Promise<void>;
  deleteEntry: (entryId: string) => Promise<void>;
  fetchEntries: () => Promise<void>;
  fetchEntryById: (entryId: string) => Promise<void>;
}

export const useJournalStore = create<JournalStore>((set) => ({
  entries: [],
  currentEntry: null,
  isLoading: false,
  error: null,

  createEntry: async (type: JournalEntry['type'], data: Partial<JournalEntry>) => {
    set({ isLoading: true, error: null });
    try {
      const supabase = createClientComponentClient();
      const { data: session } = await supabase.auth.getSession();
      if (!session?.session?.user) throw new Error('Not authenticated');

      const entryData = {
        user_id: session.session.user.id,
        type,
        title: data.title,
        content: data.content,
        date: data.date || new Date().toISOString(),
        created_at: new Date().toISOString(),
        updated_at: new Date().toISOString(),
        game_id: data.game?.id,
        game: data.game?.name,
        cover_url: data.game?.cover_url,
        progress: data.progress,
        rating: data.rating,
        hours_played: data.hours_played
      };

      const { data: entry, error } = await supabase
        .from('journal_entries')
        .insert([entryData])
        .select('*')
        .single();

      if (error) throw error;

      const newEntry: JournalEntry = {
        id: entry.id,
        type: entry.type,
        title: entry.title,
        content: entry.content,
        date: entry.date,
        created_at: entry.created_at,
        updated_at: entry.updated_at,
        game: entry.game_id ? {
          id: entry.game_id,
          name: entry.game,
          cover_url: entry.cover_url
        } : undefined,
        progress: entry.progress,
        rating: entry.rating,
        hours_played: entry.hours_played
      };

      // Create activity and sync progress for game-related entries
      if (type === 'progress' && data.game?.id) {
        await createActivity('progress', data.game.id, {
          comment: data.content,
          progress: data.progress,
        });

        // Sync with user_games table directly
        if (data.progress !== undefined) {
          const { error: userGameError } = await supabase
            .from('user_games')
            .upsert({
              user_id: session.session.user.id,
              game_id: data.game.id,
              completion_percentage: data.progress,
              play_time: data.hours_played,
              status: data.progress === 100 ? 'completed' : 'playing',
              last_played_at: new Date().toISOString()
            }, {
              onConflict: 'user_id,game_id'
            });

          if (userGameError) throw userGameError;
        }
      } else if (type === 'review' && data.game?.id) {
        await createActivity('review', data.game.id, {
          comment: data.content,
          rating: data.rating,
        });
      }

      // Update the entries list with the new entry
      set(state => {
        const newEntries = [newEntry, ...state.entries].sort((a, b) => 
          new Date(b.created_at).getTime() - new Date(a.created_at).getTime()
        );
        return { entries: newEntries };
      });

      return newEntry;
    } catch (error) {
      set({ error: (error as Error).message });
      throw error;
    } finally {
      set({ isLoading: false });
    }
<<<<<<< HEAD
  },

  updateEntry: async (entryId: string, data: Partial<JournalEntry>) => {
    set({ isLoading: true, error: null });
    try {
      const supabase = createClientComponentClient();
      const { data: session } = await supabase.auth.getSession();
      if (!session?.session?.user) throw new Error('Not authenticated');

      const updateData = {
        title: data.title,
        content: data.content,
        progress: data.progress,
        hours_played: data.hours_played,
        rating: data.rating,
        game_id: data.game?.id,
        game: data.game?.name,
        cover_url: data.game?.cover_url,
        updated_at: new Date().toISOString()
      };

      const { data: updatedEntry, error } = await supabase
        .from('journal_entries')
        .update(updateData)
        .eq('id', entryId)
        .eq('user_id', session.session.user.id)
        .select('*')
        .single();

      if (error) throw error;

      // Create activity and sync progress for game-related entries
      if (data.type === 'progress' && data.game?.id) {
        await createActivity('progress', data.game.id, {
          comment: data.content,
          progress: data.progress,
        });

        // Sync with user_games table directly
        if (data.progress !== undefined) {
          const { error: userGameError } = await supabase
            .from('user_games')
            .upsert({
              user_id: session.session.user.id,
              game_id: data.game.id,
              completion_percentage: data.progress,
              play_time: data.hours_played,
              status: data.progress === 100 ? 'completed' : 'playing',
              last_played_at: new Date().toISOString()
            }, {
              onConflict: 'user_id,game_id'
            });

          if (userGameError) throw userGameError;
        }
      } else if (data.type === 'review' && data.game?.id) {
        await createActivity('review', data.game.id, {
          comment: data.content,
          rating: data.rating,
        });
      }
=======
  };

  return {
    entries: [],
    loading: false,
    error: null,

    addEntry: async (entry) => {
      try {
        set({ loading: true, error: null })
        const supabase = createClientComponentClient()
        const { data: { session } } = await supabase.auth.getSession()
        if (!session?.user) throw new Error('No authenticated user')

        // Debug logging
        console.log('Adding entry with game:', {
          gameId: entry.game?.id,
          gameName: entry.game?.name,
          entryType: entry.type,
        })

        // If there's a game, ensure it exists in the database
        if (entry.game?.id) {
          console.log('Checking game:', entry.game.id)
          const { count, error: gameCheckError } = await supabase
            .from('games')
            .select('*', { count: 'exact', head: true })
            .eq('id', entry.game.id)

          if (gameCheckError) {
            console.error('Error checking game existence:', gameCheckError)
          }

          // If game doesn't exist, add it
          if (count === 0) {
            console.log('Game not found, adding to database:', entry.game)
            const { error: insertError } = await supabase
              .from('games')
              .insert({
                id: entry.game.id,
                name: entry.game.name,
                cover_url: entry.game.cover_url,
                created_at: new Date().toISOString(),
                updated_at: new Date().toISOString()
              })

            if (insertError) {
              console.error('Error adding game to database:', insertError)
              throw new Error('Failed to add game to database')
            }
          }
        }

        // Insert the entry into the journal_entries table
        const { data: newEntry, error } = await supabase
          .from('journal_entries')
          .insert({
            user_id: session.user.id,
            type: entry.type,
            date: entry.date,
            title: entry.title,
            content: entry.content,
            game_id: entry.game?.id,
            game: entry.game?.name,
            cover_url: entry.game?.cover_url,
            progress: entry.progress,
            hours_played: entry.hoursPlayed,
            rating: entry.rating,
          })
          .select()
          .single()

        if (error) throw error

        // Transform the entry to match our interface
        const transformedEntry: JournalEntry = {
          id: newEntry.id,
          type: newEntry.type,
          date: newEntry.date,
          title: newEntry.title,
          content: newEntry.content,
          game: newEntry.game_id ? {
            id: newEntry.game_id,
            name: newEntry.game,
            cover_url: newEntry.cover_url,
          } : undefined,
          progress: newEntry.progress,
          hoursPlayed: newEntry.hours_played,
          rating: newEntry.rating,
          createdAt: newEntry.created_at,
          updatedAt: newEntry.updated_at,
        }

        set(state => ({
          entries: [transformedEntry, ...state.entries],
          loading: false,
        }))

        // If this is a progress entry, update user_games and game_progress_history
        if (entry.type === 'progress' && entry.game?.id && entry.progress !== undefined) {
          try {
            // Get current user_games entry if it exists
            const { data: existingUserGame } = await supabase
              .from('user_games')
              .select('*')
              .eq('user_id', session.user.id)
              .eq('game_id', entry.game.id)
              .single()

            // Update user_games with merged data
            const { error: updateError } = await supabase
              .from('user_games')
              .upsert({
                user_id: session.user.id,
                game_id: entry.game.id,
                completion_percentage: entry.progress,
                play_time: entry.hoursPlayed ?? existingUserGame?.play_time ?? 0,
                last_played_at: new Date().toISOString(),
                updated_at: new Date().toISOString(),
                status: entry.progress === 100 ? 'completed' : (existingUserGame?.status || 'playing'),
                // Preserve other fields if they exist
                achievements_completed: existingUserGame?.achievements_completed,
                notes: existingUserGame?.notes,
              }, {
                onConflict: 'user_id,game_id'
              })

            if (updateError) throw updateError

            // Record progress history
            const { error: historyError } = await supabase
              .from('game_progress_history')
              .insert({
                user_id: session.user.id,
                game_id: entry.game.id,
                play_time: entry.hoursPlayed,
                completion_percentage: entry.progress,
              })

            if (historyError) {
              console.error('Error recording progress history:', historyError)
            }
          } catch (error) {
            console.error('Error updating game progress:', error)
            // Don't throw here, allow the journal entry to be saved even if progress update fails
          }
        }

        // Create activity for any entry type that has a game associated
        if (entry.game?.id) {
          try {
            switch (entry.type) {
              case 'progress':
                if (entry.progress === 100) {
                  await createActivity('completed', entry.game.id, {
                    comment: entry.content 
                      ? `${entry.content} (Completed the game!)`
                      : 'Completed the game!'
                  }).catch(e => console.error('Activity creation failed:', e))
                } else {
                  await createActivity('progress', entry.game.id, {
                    progress: entry.progress,
                    comment: entry.content || `Made progress: ${entry.progress}%`
                  }).catch(e => console.error('Activity creation failed:', e))
                }
                break
              case 'review':
                await createActivity('review', entry.game.id, {
                  comment: `Rated ${entry.game.name} ${entry.rating}/10 - ${entry.content}`
                }).catch(e => console.error('Activity creation failed:', e))
                break
              case 'daily':
                await createActivity('started_playing', entry.game.id, {
                  comment: entry.content
                }).catch(e => console.error('Activity creation failed:', e))
                break
              case 'list':
                await createActivity('want_to_play', entry.game.id, {
                  comment: `Added ${entry.game.name} to list: ${entry.title}`
                }).catch(e => console.error('Activity creation failed:', e))
                break
            }
          } catch (activityError) {
            console.error('Error creating activity for journal entry:', activityError)
            // Don't throw here, allow the journal entry to be saved even if activity creation fails
          }
        }

        toast.success('Entry added successfully')
      } catch (error) {
        console.error('Error adding journal entry:', error)
        set({ error: (error as Error).message, loading: false })
        toast.error(error instanceof Error ? error.message : 'Failed to add entry')
        throw error
      }
    },

    updateEntry: async (id: string, entry) => {
      try {
        set({ loading: true, error: null })
        const supabase = createClientComponentClient()
        const { data: { session } } = await supabase.auth.getSession()
        if (!session?.user) throw new Error('No authenticated user')

        // If there's a game, verify it exists first
        if (entry.game?.id) {
          const { count, error: gameCheckError } = await supabase
            .from('games')
            .select('*', { count: 'exact', head: true })
            .eq('id', entry.game.id)

          if (gameCheckError) {
            console.error('Error checking game existence:', gameCheckError)
            throw new Error('Failed to verify game existence')
          }

          if (count === 0) {
            throw new Error(`Game with ID ${entry.game.id} not found in the database. Please make sure the game exists before adding an entry.`)
          }
        }

        // Update the entry in the journal_entries table
        const { data: updatedEntry, error } = await supabase
          .from('journal_entries')
          .update({
            type: entry.type,
            date: entry.date,
            title: entry.title,
            content: entry.content,
            game_id: entry.game?.id,
            game: entry.game?.name,
            cover_url: entry.game?.cover_url,
            progress: entry.progress,
            hours_played: entry.hoursPlayed,
            rating: entry.rating,
            updated_at: new Date().toISOString()
          })
          .eq('id', id)
          .select()
          .single()

        if (error) throw error

        // Transform the entry to match our interface
        const transformedEntry: JournalEntry = {
          id: updatedEntry.id,
          type: updatedEntry.type,
          date: updatedEntry.date,
          title: updatedEntry.title,
          content: updatedEntry.content,
          game: updatedEntry.game_id ? {
            id: updatedEntry.game_id,
            name: updatedEntry.game,
            cover_url: updatedEntry.cover_url,
          } : undefined,
          progress: updatedEntry.progress,
          hoursPlayed: updatedEntry.hours_played,
          rating: updatedEntry.rating,
          createdAt: updatedEntry.created_at,
          updatedAt: updatedEntry.updated_at,
        }
>>>>>>> 581c08e9

      // Transform the updated entry
      const transformedEntry: JournalEntry = {
        ...updatedEntry,
        game: updatedEntry.game_id ? {
          id: updatedEntry.game_id,
          name: updatedEntry.game,
          cover_url: updatedEntry.cover_url
        } : undefined
      };

      // Update both entries and currentEntry with the transformed data
      set(state => ({
        entries: state.entries.map(entry =>
          entry.id === entryId ? transformedEntry : entry
        ).sort((a, b) => new Date(b.created_at).getTime() - new Date(a.created_at).getTime()),
        currentEntry: state.currentEntry?.id === entryId ? transformedEntry : state.currentEntry
      }));
    } catch (error) {
      set({ error: (error as Error).message });
      throw error;
    } finally {
      set({ isLoading: false });
    }
  },

<<<<<<< HEAD
  deleteEntry: async (entryId: string) => {
    set({ isLoading: true, error: null });
    try {
      const supabase = createClientComponentClient();
      const { data: session } = await supabase.auth.getSession();
      if (!session?.session?.user) throw new Error('Not authenticated');

      const { error } = await supabase
        .from('journal_entries')
        .delete()
        .eq('id', entryId)
        .eq('user_id', session.session.user.id);

      if (error) throw error;

      set(state => ({
        entries: state.entries.filter(entry => entry.id !== entryId),
        currentEntry: state.currentEntry?.id === entryId ? null : state.currentEntry
      }));
    } catch (error) {
      set({ error: (error as Error).message });
      throw error;
    } finally {
      set({ isLoading: false });
    }
  },

  fetchEntries: async () => {
    set({ isLoading: true, error: null });
    try {
      const supabase = createClientComponentClient();
      const { data: session } = await supabase.auth.getSession();
      if (!session?.session?.user) throw new Error('Not authenticated');

      const { data, error } = await supabase
        .from('journal_entries')
        .select('*')
        .eq('user_id', session.session.user.id)
        .order('created_at', { ascending: false });

      if (error) throw error;

      const transformedEntries: JournalEntry[] = data.map(entry => ({
        id: entry.id,
        type: entry.type,
        title: entry.title,
        content: entry.content,
        date: entry.date,
        created_at: entry.created_at,
        updated_at: entry.updated_at,
        game: entry.game_id ? {
          id: entry.game_id,
          name: entry.game,
          cover_url: entry.cover_url
        } : undefined,
        progress: entry.progress,
        rating: entry.rating,
        hours_played: entry.hours_played
      }));

      set({ entries: transformedEntries });
    } catch (error) {
      set({ error: (error as Error).message });
      throw error;
    } finally {
      set({ isLoading: false });
    }
  },

  fetchEntryById: async (entryId: string) => {
    set({ isLoading: true, error: null });
    try {
      const supabase = createClientComponentClient();
      const { data: session } = await supabase.auth.getSession();
      if (!session?.session?.user) throw new Error('Not authenticated');

      const { data, error } = await supabase
        .from('journal_entries')
        .select('*')
        .eq('id', entryId)
        .eq('user_id', session.session.user.id)
        .single();

      if (error) throw error;

      const entry: JournalEntry = {
        id: data.id,
        type: data.type,
        title: data.title,
        content: data.content,
        date: data.date,
        created_at: data.created_at,
        updated_at: data.updated_at,
        game: data.game_id ? {
          id: data.game_id,
          name: data.game,
          cover_url: data.cover_url
        } : undefined,
        progress: data.progress,
        rating: data.rating,
        hours_played: data.hours_played
      };

      set({ currentEntry: entry });
    } catch (error) {
      set({ error: (error as Error).message });
      throw error;
    } finally {
      set({ isLoading: false });
    }
=======
        // Create activity for any entry type that has a game associated
        if (entry.game?.id) {
          try {
            switch (entry.type) {
              case 'progress':
                if (entry.progress === 100) {
                  await createActivity('completed', entry.game.id, {
                    comment: entry.content 
                      ? `${entry.content} (Completed the game!)`
                      : 'Completed the game!'
                  });
                } else {
                  await createActivity('progress', entry.game.id, {
                    progress: entry.progress,
                    comment: entry.content || `Updated progress to ${entry.progress}%`
                  });
                }
                break;
              case 'review':
                await createActivity('review', entry.game.id, {
                  comment: `Updated review for ${entry.game.name} - ${entry.rating}/10 - ${entry.content}`
                });
                break;
              case 'daily':
                await createActivity('started_playing', entry.game.id, {
                  comment: entry.content
                });
                break;
              case 'list':
                await createActivity('want_to_play', entry.game.id, {
                  comment: `Updated list: ${entry.title}`
                });
                break;
            }

            // Trigger real-time updates by updating timestamps
            const timestamp = new Date().toISOString();
            
            // Update user_games timestamp to trigger profile/games refresh
            await supabase
              .from('user_games')
              .update({ updated_at: timestamp })
              .eq('user_id', session.user.id)
              .eq('game_id', entry.game.id);

            // Update game_progress_history timestamp to trigger game-details refresh
            if (entry.type === 'progress') {
              await supabase
                .from('game_progress_history')
                .update({ updated_at: timestamp })
                .eq('user_id', session.user.id)
                .eq('game_id', entry.game.id)
                .order('created_at', { ascending: false })
                .limit(1);
            }
          } catch (activityError) {
            console.error('Error creating activity for journal entry:', activityError);
          }
        }

        toast.success('Entry updated successfully')
      } catch (error) {
        console.error('Error updating journal entry:', error)
        set({ error: (error as Error).message, loading: false })
        toast.error('Failed to update entry')
        throw error
      }
    },

    deleteEntry: async (id) => {
      try {
        set({ loading: true, error: null })
        const supabase = createClientComponentClient()
        const { data: { session } } = await supabase.auth.getSession()
        if (!session?.user) throw new Error('No authenticated user')

        const { error } = await supabase
          .from('journal_entries')
          .delete()
          .eq('id', id)

        if (error) throw error

        set(state => ({
          entries: state.entries.filter(e => e.id !== id),
          loading: false,
        }))

        toast.success('Entry deleted successfully')
      } catch (error) {
        console.error('Error deleting journal entry:', error)
        set({ error: (error as Error).message, loading: false })
        toast.error('Failed to delete entry')
        throw error
      }
    },

    setEntries: (entries) => set({ entries }),
    setLoading: (loading) => set({ loading }),
    setError: (error) => set({ error }),

    fetchEntries: async () => {
      try {
        set({ loading: true, error: null })
        const supabase = createClientComponentClient()
        const { data: { session } } = await supabase.auth.getSession()
        if (!session?.user) throw new Error('No authenticated user')

        const { data: entries, error } = await supabase
          .from('journal_entries')
          .select('*')
          .eq('user_id', session.user.id)
          .order('created_at', { ascending: false })

        if (error) throw error

        // Transform entries to match our interface
        const transformedEntries: JournalEntry[] = entries.map(entry => ({
          id: entry.id,
          type: entry.type,
          date: entry.date,
          title: entry.title,
          content: entry.content,
          game: entry.game_id ? {
            id: entry.game_id,
            name: entry.game,
            cover_url: entry.cover_url,
          } : undefined,
          progress: entry.progress,
          hoursPlayed: entry.hours_played,
          rating: entry.rating,
          createdAt: entry.created_at,
          updatedAt: entry.updated_at,
        }))

        set({ entries: transformedEntries, loading: false })
      } catch (error) {
        console.error('Error fetching journal entries:', error)
        set({ error: (error as Error).message, loading: false })
        toast.error('Failed to load journal entries')
        throw error
      }
    },
>>>>>>> 581c08e9
  }
})); <|MERGE_RESOLUTION|>--- conflicted
+++ resolved
@@ -1,16 +1,3 @@
-<<<<<<< HEAD
-'use client';
-
-import { create } from 'zustand';
-import { createClientComponentClient } from '@supabase/auth-helpers-nextjs';
-import { createActivity } from '@/lib/activity';
-
-
-interface Game {
-  id: string;
-  name: string;
-  cover_url: string;
-=======
 import { create } from 'zustand'
 import { createClientComponentClient } from '@supabase/auth-helpers-nextjs'
 import { useFriendsStore } from './useFriendsStore'
@@ -35,21 +22,6 @@
   rating?: number
   createdAt: string
   updatedAt: string
->>>>>>> 581c08e9
-}
-
-interface JournalEntry {
-  id: string;
-  type: 'progress' | 'review' | 'daily' | 'list';
-  title?: string;
-  content?: string;
-  date: string;
-  created_at: string;
-  updated_at: string;
-  game?: Game;
-  progress?: number;
-  rating?: number;
-  hours_played?: number;
 }
 
 interface JournalStore {
@@ -73,161 +45,28 @@
   createEntry: async (type: JournalEntry['type'], data: Partial<JournalEntry>) => {
     set({ isLoading: true, error: null });
     try {
-      const supabase = createClientComponentClient();
-      const { data: session } = await supabase.auth.getSession();
-      if (!session?.session?.user) throw new Error('Not authenticated');
-
-      const entryData = {
-        user_id: session.session.user.id,
-        type,
-        title: data.title,
-        content: data.content,
-        date: data.date || new Date().toISOString(),
-        created_at: new Date().toISOString(),
-        updated_at: new Date().toISOString(),
-        game_id: data.game?.id,
-        game: data.game?.name,
-        cover_url: data.game?.cover_url,
-        progress: data.progress,
-        rating: data.rating,
-        hours_played: data.hours_played
-      };
-
-      const { data: entry, error } = await supabase
-        .from('journal_entries')
-        .insert([entryData])
-        .select('*')
-        .single();
-
-      if (error) throw error;
-
-      const newEntry: JournalEntry = {
-        id: entry.id,
-        type: entry.type,
-        title: entry.title,
-        content: entry.content,
-        date: entry.date,
-        created_at: entry.created_at,
-        updated_at: entry.updated_at,
-        game: entry.game_id ? {
-          id: entry.game_id,
-          name: entry.game,
-          cover_url: entry.cover_url
-        } : undefined,
-        progress: entry.progress,
-        rating: entry.rating,
-        hours_played: entry.hours_played
-      };
-
-      // Create activity and sync progress for game-related entries
-      if (type === 'progress' && data.game?.id) {
-        await createActivity('progress', data.game.id, {
-          comment: data.content,
-          progress: data.progress,
-        });
-
-        // Sync with user_games table directly
-        if (data.progress !== undefined) {
-          const { error: userGameError } = await supabase
-            .from('user_games')
-            .upsert({
-              user_id: session.session.user.id,
-              game_id: data.game.id,
-              completion_percentage: data.progress,
-              play_time: data.hours_played,
-              status: data.progress === 100 ? 'completed' : 'playing',
-              last_played_at: new Date().toISOString()
-            }, {
-              onConflict: 'user_id,game_id'
-            });
-
-          if (userGameError) throw userGameError;
-        }
-      } else if (type === 'review' && data.game?.id) {
-        await createActivity('review', data.game.id, {
-          comment: data.content,
-          rating: data.rating,
-        });
+      const response = await fetch('/api/friends/activities/create', {
+        method: 'POST',
+        headers: {
+          'Content-Type': 'application/json',
+        },
+        body: JSON.stringify({
+          activity_type: activityType,
+          game_id: gameId,
+          details,
+        }),
+      });
+
+      if (!response.ok) {
+        const errorData = await response.json();
+        throw new Error(errorData.error || 'Failed to create activity');
       }
 
-      // Update the entries list with the new entry
-      set(state => {
-        const newEntries = [newEntry, ...state.entries].sort((a, b) => 
-          new Date(b.created_at).getTime() - new Date(a.created_at).getTime()
-        );
-        return { entries: newEntries };
-      });
-
-      return newEntry;
+      return await response.json();
     } catch (error) {
-      set({ error: (error as Error).message });
+      console.error('Error creating activity:', error);
       throw error;
-    } finally {
-      set({ isLoading: false });
     }
-<<<<<<< HEAD
-  },
-
-  updateEntry: async (entryId: string, data: Partial<JournalEntry>) => {
-    set({ isLoading: true, error: null });
-    try {
-      const supabase = createClientComponentClient();
-      const { data: session } = await supabase.auth.getSession();
-      if (!session?.session?.user) throw new Error('Not authenticated');
-
-      const updateData = {
-        title: data.title,
-        content: data.content,
-        progress: data.progress,
-        hours_played: data.hours_played,
-        rating: data.rating,
-        game_id: data.game?.id,
-        game: data.game?.name,
-        cover_url: data.game?.cover_url,
-        updated_at: new Date().toISOString()
-      };
-
-      const { data: updatedEntry, error } = await supabase
-        .from('journal_entries')
-        .update(updateData)
-        .eq('id', entryId)
-        .eq('user_id', session.session.user.id)
-        .select('*')
-        .single();
-
-      if (error) throw error;
-
-      // Create activity and sync progress for game-related entries
-      if (data.type === 'progress' && data.game?.id) {
-        await createActivity('progress', data.game.id, {
-          comment: data.content,
-          progress: data.progress,
-        });
-
-        // Sync with user_games table directly
-        if (data.progress !== undefined) {
-          const { error: userGameError } = await supabase
-            .from('user_games')
-            .upsert({
-              user_id: session.session.user.id,
-              game_id: data.game.id,
-              completion_percentage: data.progress,
-              play_time: data.hours_played,
-              status: data.progress === 100 ? 'completed' : 'playing',
-              last_played_at: new Date().toISOString()
-            }, {
-              onConflict: 'user_id,game_id'
-            });
-
-          if (userGameError) throw userGameError;
-        }
-      } else if (data.type === 'review' && data.game?.id) {
-        await createActivity('review', data.game.id, {
-          comment: data.content,
-          rating: data.rating,
-        });
-      }
-=======
   };
 
   return {
@@ -489,145 +328,68 @@
           createdAt: updatedEntry.created_at,
           updatedAt: updatedEntry.updated_at,
         }
->>>>>>> 581c08e9
-
-      // Transform the updated entry
-      const transformedEntry: JournalEntry = {
-        ...updatedEntry,
-        game: updatedEntry.game_id ? {
-          id: updatedEntry.game_id,
-          name: updatedEntry.game,
-          cover_url: updatedEntry.cover_url
-        } : undefined
-      };
-
-      // Update both entries and currentEntry with the transformed data
-      set(state => ({
-        entries: state.entries.map(entry =>
-          entry.id === entryId ? transformedEntry : entry
-        ).sort((a, b) => new Date(b.created_at).getTime() - new Date(a.created_at).getTime()),
-        currentEntry: state.currentEntry?.id === entryId ? transformedEntry : state.currentEntry
-      }));
-    } catch (error) {
-      set({ error: (error as Error).message });
-      throw error;
-    } finally {
-      set({ isLoading: false });
-    }
-  },
-
-<<<<<<< HEAD
-  deleteEntry: async (entryId: string) => {
-    set({ isLoading: true, error: null });
-    try {
-      const supabase = createClientComponentClient();
-      const { data: session } = await supabase.auth.getSession();
-      if (!session?.session?.user) throw new Error('Not authenticated');
-
-      const { error } = await supabase
-        .from('journal_entries')
-        .delete()
-        .eq('id', entryId)
-        .eq('user_id', session.session.user.id);
+
+        set(state => ({
+          entries: state.entries.map(e => e.id === id ? transformedEntry : e),
+          loading: false,
+        }))
+
+        // If this is a progress entry, update user_games and game_progress_history
+        if (entry.type === 'progress' && entry.game?.id && entry.progress !== undefined) {
+          try {
+            // First, get the current user_games entry to preserve existing data
+            const { data: currentUserGame } = await supabase
+              .from('user_games')
+              .select('*')
+              .eq('user_id', session.user.id)
+              .eq('game_id', entry.game.id)
+              .single();
 
       if (error) throw error;
 
-      set(state => ({
-        entries: state.entries.filter(entry => entry.id !== entryId),
-        currentEntry: state.currentEntry?.id === entryId ? null : state.currentEntry
-      }));
-    } catch (error) {
-      set({ error: (error as Error).message });
-      throw error;
-    } finally {
-      set({ isLoading: false });
-    }
-  },
-
-  fetchEntries: async () => {
-    set({ isLoading: true, error: null });
-    try {
-      const supabase = createClientComponentClient();
-      const { data: session } = await supabase.auth.getSession();
-      if (!session?.session?.user) throw new Error('Not authenticated');
-
-      const { data, error } = await supabase
-        .from('journal_entries')
-        .select('*')
-        .eq('user_id', session.session.user.id)
-        .order('created_at', { ascending: false });
-
-      if (error) throw error;
-
-      const transformedEntries: JournalEntry[] = data.map(entry => ({
-        id: entry.id,
-        type: entry.type,
-        title: entry.title,
-        content: entry.content,
-        date: entry.date,
-        created_at: entry.created_at,
-        updated_at: entry.updated_at,
-        game: entry.game_id ? {
-          id: entry.game_id,
-          name: entry.game,
-          cover_url: entry.cover_url
-        } : undefined,
-        progress: entry.progress,
-        rating: entry.rating,
-        hours_played: entry.hours_played
-      }));
-
-      set({ entries: transformedEntries });
-    } catch (error) {
-      set({ error: (error as Error).message });
-      throw error;
-    } finally {
-      set({ isLoading: false });
-    }
-  },
-
-  fetchEntryById: async (entryId: string) => {
-    set({ isLoading: true, error: null });
-    try {
-      const supabase = createClientComponentClient();
-      const { data: session } = await supabase.auth.getSession();
-      if (!session?.session?.user) throw new Error('Not authenticated');
-
-      const { data, error } = await supabase
-        .from('journal_entries')
-        .select('*')
-        .eq('id', entryId)
-        .eq('user_id', session.session.user.id)
-        .single();
-
-      if (error) throw error;
-
-      const entry: JournalEntry = {
-        id: data.id,
-        type: data.type,
-        title: data.title,
-        content: data.content,
-        date: data.date,
-        created_at: data.created_at,
-        updated_at: data.updated_at,
-        game: data.game_id ? {
-          id: data.game_id,
-          name: data.game,
-          cover_url: data.cover_url
-        } : undefined,
-        progress: data.progress,
-        rating: data.rating,
-        hours_played: data.hours_played
-      };
-
-      set({ currentEntry: entry });
-    } catch (error) {
-      set({ error: (error as Error).message });
-      throw error;
-    } finally {
-      set({ isLoading: false });
-    }
-=======
+      // Create activity and sync progress for game-related entries
+      if (data.type === 'progress' && data.game?.id) {
+        await createActivity('progress', data.game.id, {
+          comment: data.content,
+          progress: data.progress,
+        });
+
+        // Sync with user_games table directly
+        if (data.progress !== undefined) {
+          const { error: userGameError } = await supabase
+            .from('user_games')
+            .upsert({
+              user_id: session.session.user.id,
+              game_id: data.game.id,
+              completion_percentage: data.progress,
+              play_time: data.hours_played,
+              status: data.progress === 100 ? 'completed' : 'playing',
+              last_played_at: new Date().toISOString()
+            }, {
+              onConflict: 'user_id,game_id'
+            });
+
+            if (updateError) throw updateError;
+
+            // Record progress history
+            const { error: historyError } = await supabase
+              .from('game_progress_history')
+              .insert({
+                user_id: session.user.id,
+                game_id: entry.game.id,
+                play_time: entry.hoursPlayed,
+                completion_percentage: entry.progress,
+                created_at: new Date().toISOString(),
+              });
+
+            if (historyError) {
+              console.error('Error recording progress history:', historyError);
+            }
+          } catch (error) {
+            console.error('Error updating game progress:', error);
+          }
+        }
+
         // Create activity for any entry type that has a game associated
         if (entry.game?.id) {
           try {
@@ -697,19 +459,20 @@
       }
     },
 
-    deleteEntry: async (id) => {
-      try {
-        set({ loading: true, error: null })
-        const supabase = createClientComponentClient()
-        const { data: { session } } = await supabase.auth.getSession()
-        if (!session?.user) throw new Error('No authenticated user')
-
-        const { error } = await supabase
-          .from('journal_entries')
-          .delete()
-          .eq('id', id)
-
-        if (error) throw error
+  deleteEntry: async (entryId: string) => {
+    set({ isLoading: true, error: null });
+    try {
+      const supabase = createClientComponentClient();
+      const { data: session } = await supabase.auth.getSession();
+      if (!session?.session?.user) throw new Error('Not authenticated');
+
+      const { error } = await supabase
+        .from('journal_entries')
+        .delete()
+        .eq('id', entryId)
+        .eq('user_id', session.session.user.id);
+
+      if (error) throw error;
 
         set(state => ({
           entries: state.entries.filter(e => e.id !== id),
@@ -729,39 +492,38 @@
     setLoading: (loading) => set({ loading }),
     setError: (error) => set({ error }),
 
-    fetchEntries: async () => {
-      try {
-        set({ loading: true, error: null })
-        const supabase = createClientComponentClient()
-        const { data: { session } } = await supabase.auth.getSession()
-        if (!session?.user) throw new Error('No authenticated user')
-
-        const { data: entries, error } = await supabase
-          .from('journal_entries')
-          .select('*')
-          .eq('user_id', session.user.id)
-          .order('created_at', { ascending: false })
-
-        if (error) throw error
-
-        // Transform entries to match our interface
-        const transformedEntries: JournalEntry[] = entries.map(entry => ({
-          id: entry.id,
-          type: entry.type,
-          date: entry.date,
-          title: entry.title,
-          content: entry.content,
-          game: entry.game_id ? {
-            id: entry.game_id,
-            name: entry.game,
-            cover_url: entry.cover_url,
-          } : undefined,
-          progress: entry.progress,
-          hoursPlayed: entry.hours_played,
-          rating: entry.rating,
-          createdAt: entry.created_at,
-          updatedAt: entry.updated_at,
-        }))
+  fetchEntries: async () => {
+    set({ isLoading: true, error: null });
+    try {
+      const supabase = createClientComponentClient();
+      const { data: session } = await supabase.auth.getSession();
+      if (!session?.session?.user) throw new Error('Not authenticated');
+
+      const { data, error } = await supabase
+        .from('journal_entries')
+        .select('*')
+        .eq('user_id', session.session.user.id)
+        .order('created_at', { ascending: false });
+
+      if (error) throw error;
+
+      const transformedEntries: JournalEntry[] = data.map(entry => ({
+        id: entry.id,
+        type: entry.type,
+        title: entry.title,
+        content: entry.content,
+        date: entry.date,
+        created_at: entry.created_at,
+        updated_at: entry.updated_at,
+        game: entry.game_id ? {
+          id: entry.game_id,
+          name: entry.game,
+          cover_url: entry.cover_url
+        } : undefined,
+        progress: entry.progress,
+        rating: entry.rating,
+        hours_played: entry.hours_played
+      }));
 
         set({ entries: transformedEntries, loading: false })
       } catch (error) {
@@ -771,6 +533,5 @@
         throw error
       }
     },
->>>>>>> 581c08e9
   }
 })); 